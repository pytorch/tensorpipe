/*
 * Copyright (c) Facebook, Inc. and its affiliates.
 * All rights reserved.
 *
 * This source code is licensed under the BSD-style license found in the
 * LICENSE file in the root directory of this source tree.
 */

#include <tensorpipe/channel/cuda_ipc/channel_impl.h>

#include <memory>
#include <string>
#include <utility>

#include <cuda.h>
#include <cuda_runtime.h>
#include <nop/serializer.h>
#include <nop/structure.h>
#include <nop/types/variant.h>

#include <tensorpipe/channel/cuda_ipc/constants.h>
#include <tensorpipe/channel/cuda_ipc/context_impl.h>
#include <tensorpipe/common/cuda.h>
#include <tensorpipe/common/cuda_buffer.h>
#include <tensorpipe/common/defs.h>
#include <tensorpipe/common/error.h>
#include <tensorpipe/transport/connection.h>

namespace tensorpipe {
namespace channel {
namespace cuda_ipc {

NOP_EXTERNAL_STRUCTURE(
    ContextImpl::OutboxInfo,
    processIdentifier,
    memHandle,
    eventHandles);

namespace {

size_t ceilOfRatio(size_t n, size_t d) {
  return (n + d - 1) / d;
}

struct Descriptor {
  int deviceIdx;
  size_t slotIdx;
  nop::Optional<ContextImpl::OutboxInfo> outboxInfo;
  NOP_STRUCTURE(Descriptor, deviceIdx, slotIdx, outboxInfo);
};

} // namespace

<<<<<<< HEAD
SendOperation::SendOperation(
=======
ChunkSendOperation::ChunkSendOperation(
    uint64_t bufferSequenceNumber,
    size_t chunkId,
    size_t numChunks,
>>>>>>> 7b44d58a
    TSendCallback callback,
    int deviceIdx,
    const void* ptr,
    size_t length,
    cudaStream_t stream)
    : bufferSequenceNumber(bufferSequenceNumber),
      chunkId(chunkId),
      numChunks(numChunks),
      ptr(ptr),
      length(length),
      deviceIdx(deviceIdx),
      stream(stream),
      callback(std::move(callback)) {}

ChunkRecvOperation::ChunkRecvOperation(
    uint64_t bufferSequenceNumber,
    size_t chunkId,
    size_t numChunks,
    TRecvCallback callback,
    int deviceIdx,
    void* ptr,
    size_t length,
    cudaStream_t stream)
    : bufferSequenceNumber(bufferSequenceNumber),
      chunkId(chunkId),
      numChunks(numChunks),
      ptr(ptr),
      length(length),
      deviceIdx(deviceIdx),
      stream(stream),
      callback(std::move(callback)) {}

ChannelImpl::ChannelImpl(
    ConstructorToken token,
    std::shared_ptr<ContextImpl> context,
    std::string id,
    std::shared_ptr<transport::Connection> descriptorConnection,
    std::shared_ptr<transport::Connection> replyConnection)
    : ChannelImplBoilerplate<ContextImpl, ChannelImpl>(
          token,
          std::move(context),
          std::move(id)),
      descriptorConnection_(std::move(descriptorConnection)),
      replyConnection_(std::move(replyConnection)) {}

void ChannelImpl::initImplFromLoop() {
  context_->enroll(*this);
}

void ChannelImpl::sendImplFromLoop(
    uint64_t sequenceNumber,
    Buffer buffer,
    TSendCallback callback) {
  int deviceIdx = cudaDeviceForPointer(
      context_->getCudaLib(), buffer.unwrap<CudaBuffer>().ptr);
  const size_t bufferLength = buffer.unwrap<CudaBuffer>().length;
  const size_t numChunks = ceilOfRatio(bufferLength, kSlotSize);

  for (size_t chunkIdx = 0; chunkIdx < numChunks; chunkIdx += 1) {
    size_t offset = chunkIdx * kSlotSize;
    ChunkSendOpIter opIter = chunkSendOps_.emplaceBack(
        nextChunkBeingSent_++,
        sequenceNumber,
        chunkIdx,
        numChunks,
        chunkIdx == numChunks - 1 ? std::move(callback) : nullptr,
        deviceIdx,
        reinterpret_cast<uint8_t*>(buffer.unwrap<CudaBuffer>().ptr) + offset,
        std::min(bufferLength - offset, kSlotSize),
        buffer.unwrap<CudaBuffer>().stream);

    chunkSendOps_.advanceOperation(opIter);
  }

<<<<<<< HEAD
  SendOpIter opIter = sendOps_.emplaceBack(
      sequenceNumber,
      std::move(callback),
      deviceIdx,
      buffer.unwrap<CudaBuffer>().ptr,
      buffer.unwrap<CudaBuffer>().stream);

  sendOps_.advanceOperation(opIter);
=======
  descriptorCallback(error_, "");
>>>>>>> 7b44d58a
}

void ChannelImpl::advanceChunkSendOperation(
    ChunkSendOpIter opIter,
    ChunkSendOperation::State prevOpState) {
  TP_DCHECK(context_->inLoop());

  ChunkSendOperation& op = *opIter;

  // Needs to go after previous op invoked its callback because the last chunk
  // in a series (that corresponds to one operation) must invoke its callback
  // only when all chunks in the series are done.
  chunkSendOps_.attemptTransition(
      opIter,
      /*from=*/ChunkSendOperation::UNINITIALIZED,
      /*to=*/ChunkSendOperation::FINISHED,
      /*cond=*/error_ && prevOpState >= ChunkSendOperation::FINISHED,
      /*actions=*/
      {&ChannelImpl::callSendCallback});

  // Needs to go after previous op to ensure later operations are not holding
  // events while earlier ones are still blocked waiting for them, because the
  // events will only be returned after the control messages have been written
  // and sent, and this won't happen for later operations until earlier ones
  // have reached that stage too, and if those are blocked waiting for events
  // then we may deadlock.
  chunkSendOps_.attemptTransition(
      opIter,
      /*from=*/ChunkSendOperation::UNINITIALIZED,
      /*to=*/ChunkSendOperation::ALLOCATING_STAGING_BUFFER,
      /*cond=*/!error_ &&
          prevOpState >= ChunkSendOperation::ALLOCATING_STAGING_BUFFER,
      /*actions=*/
      {&ChannelImpl::allocateStagingBuffer});

  // See above for why this needs to go after previous op.
  chunkSendOps_.attemptTransition(
      opIter,
      /*from=*/
      ChunkSendOperation::ALLOCATING_STAGING_BUFFER,
      /*to=*/ChunkSendOperation::FINISHED,
      /*cond=*/error_ && op.doneAllocatingStagingBuffer &&
          prevOpState >= ChunkSendOperation::FINISHED,
      /*actions=*/
      {&ChannelImpl::callSendCallback, &ChannelImpl::releaseStagingBuffer});

  // Needs to go after previous op to ensure predictable and consistent ordering
  // of write calls on the descriptor control connection and read calls on the
  // reply control connection.
  chunkSendOps_.attemptTransition(
      opIter,
      /*from=*/
      ChunkSendOperation::ALLOCATING_STAGING_BUFFER,
      /*to=*/ChunkSendOperation::READING_REPLY,
      /*cond=*/!error_ && op.doneAllocatingStagingBuffer &&
          prevOpState >= ChunkSendOperation::READING_REPLY,
      /*actions=*/
      {&ChannelImpl::copyFromSourceToStaging,
       &ChannelImpl::writeDescriptor,
       &ChannelImpl::readReply,
       &ChannelImpl::callSendCallback});

  // See above for why this needs to go after previous op.
  chunkSendOps_.attemptTransition(
      opIter,
      /*from=*/ChunkSendOperation::READING_REPLY,
      /*to=*/ChunkSendOperation::FINISHED,
      /*cond=*/op.doneReadingReply &&
          prevOpState >= ChunkSendOperation::FINISHED,
      /*actions=*/
      {&ChannelImpl::releaseStagingBuffer});
}

void ChannelImpl::allocateStagingBuffer(ChunkSendOpIter opIter) {
  ChunkSendOperation& op = *opIter;

  TP_VLOG(5) << "Channel " << id_
             << " is allocating temporary memory for chunk #" << op.chunkId
             << " of " << op.numChunks << " for buffer #"
             << op.bufferSequenceNumber;
  context_->allocateSlot(
      op.deviceIdx,
      op.length,
      callbackWrapper_([opIter](
                           ChannelImpl& impl,
                           size_t slotIdx,
                           Allocator::TChunk buffer,
                           CudaEvent* event) {
        TP_VLOG(5) << "Channel " << impl.id_
                   << " is done allocating temporary memory for chunk #"
                   << opIter->chunkId << " of " << opIter->numChunks
                   << " for buffer #" << opIter->bufferSequenceNumber;
        opIter->doneAllocatingStagingBuffer = true;
        if (!impl.error_) {
          opIter->slotIdx = slotIdx;
          opIter->stagingBuffer = std::move(buffer);
          opIter->event = event;
        }
        impl.chunkSendOps_.advanceOperation(opIter);
      }));
}

void ChannelImpl::copyFromSourceToStaging(ChunkSendOpIter opIter) {
  ChunkSendOperation& op = *opIter;

  op.event->wait(op.stream, op.deviceIdx);
  {
    CudaDeviceGuard guard(op.deviceIdx);
    TP_CUDA_CHECK(cudaMemcpyAsync(
        op.stagingBuffer.get(),
        op.ptr,
        op.length,
        cudaMemcpyDeviceToDevice,
        op.stream));
  }
  op.event->record(op.stream);
}

<<<<<<< HEAD
void ChannelImpl::callDescriptorCallback(SendOpIter opIter) {
  SendOperation& op = *opIter;

  if (error_) {
    return;
  }
=======
void ChannelImpl::writeDescriptor(ChunkSendOpIter opIter) {
  ChunkSendOperation& op = *opIter;
>>>>>>> 7b44d58a

  const CudaLib& cudaLib = context_->getCudaLib();

  auto nopDescriptorHolder = std::make_shared<NopHolder<Descriptor>>();
  Descriptor& nopDescriptor = nopDescriptorHolder->getObject();
  nopDescriptor.deviceIdx = op.deviceIdx;
  nopDescriptor.slotIdx = op.slotIdx;
  if (localOutboxesSent_.size() <= op.deviceIdx) {
    localOutboxesSent_.resize(op.deviceIdx + 1, false);
  }
  if (!localOutboxesSent_[op.deviceIdx]) {
    localOutboxesSent_[op.deviceIdx] = true;
    nopDescriptor.outboxInfo = context_->getLocalOutboxInfo(op.deviceIdx);
  }

<<<<<<< HEAD
  NopHolder<Descriptor> nopHolder;
  nopHolder.getObject() = Descriptor{
      // FIXME The process identifier will be the same each time, hence we could
      // just send it once during the setup of the channel and omit it later.
      context_->getProcessIdentifier() + "_" + std::to_string(bufferId),
      std::string(reinterpret_cast<const char*>(&handle), sizeof(handle)),
      offset,
      op.startEv->serializedHandle()};
=======
  TP_VLOG(6) << "Channel " << id_ << " is writing nop object (descriptor #"
             << op.sequenceNumber << ")";
  descriptorConnection_->write(
      *nopDescriptorHolder,
      callbackWrapper_([nopDescriptorHolder,
                        sequenceNumber{op.sequenceNumber}](ChannelImpl& impl) {
        TP_VLOG(6) << "Channel " << impl.id_
                   << " done writing nop object (descriptor #" << sequenceNumber
                   << ")";
      }));
>>>>>>> 7b44d58a
}

void ChannelImpl::readReply(ChunkSendOpIter opIter) {
  ChunkSendOperation& op = *opIter;

  TP_VLOG(6) << "Channel " << id_ << " is reading nop object (reply #"
             << op.sequenceNumber << ")";
  replyConnection_->read(
      nullptr,
      0,
      callbackWrapper_([opIter](
                           ChannelImpl& impl,
                           const void* /* unused */,
                           size_t /* unused */) {
        TP_VLOG(6) << "Channel " << impl.id_
                   << " done reading nop object (reply #"
                   << opIter->sequenceNumber << ")";
        opIter->doneReadingReply = true;
        impl.chunkSendOps_.advanceOperation(opIter);
      }));
}

void ChannelImpl::releaseStagingBuffer(ChunkSendOpIter opIter) {
  ChunkSendOperation& op = *opIter;

  op.stagingBuffer = nullptr;
}

void ChannelImpl::callSendCallback(ChunkSendOpIter opIter) {
  ChunkSendOperation& op = *opIter;

  if (op.callback) {
    op.callback(error_);
    // Reset callback to release the resources it was holding.
    op.callback = nullptr;
  }
}

void ChannelImpl::recvImplFromLoop(
    uint64_t sequenceNumber,
    Buffer buffer,
    TRecvCallback callback) {
  TP_DCHECK_EQ(descriptor, "");

  int deviceIdx = cudaDeviceForPointer(
      context_->getCudaLib(), buffer.unwrap<CudaBuffer>().ptr);
<<<<<<< HEAD
  RecvOpIter opIter = recvOps_.emplaceBack(
      sequenceNumber,
      deviceIdx,
      buffer.unwrap<CudaBuffer>().ptr,
      buffer.unwrap<CudaBuffer>().stream,
      buffer.unwrap<CudaBuffer>().length);

  opIter->callback = std::move(callback);

  NopHolder<Descriptor> nopHolder;
  // FIXME
  // loadDescriptor(nopHolder, descriptor);
  Descriptor& nopDescriptor = nopHolder.getObject();
  opIter->allocationId = std::move(nopDescriptor.allocationId);
  opIter->startEvHandle = std::move(nopDescriptor.startEvHandle);
  opIter->bufferHandle = std::move(nopDescriptor.handle);
  opIter->offset = nopDescriptor.offset;

  recvOps_.advanceOperation(opIter);
=======
  const size_t bufferLength = buffer.unwrap<CudaBuffer>().length;
  const size_t numChunks = ceilOfRatio(bufferLength, kSlotSize);

  for (size_t chunkIdx = 0; chunkIdx < numChunks; chunkIdx += 1) {
    size_t offset = chunkIdx * kSlotSize;
    ChunkRecvOpIter opIter = chunkRecvOps_.emplaceBack(
        nextChunkBeingReceived_++,
        sequenceNumber,
        chunkIdx,
        numChunks,
        chunkIdx == numChunks - 1 ? std::move(callback) : nullptr,
        deviceIdx,
        reinterpret_cast<uint8_t*>(buffer.unwrap<CudaBuffer>().ptr) + offset,
        std::min(bufferLength - offset, kSlotSize),
        buffer.unwrap<CudaBuffer>().stream);

    chunkRecvOps_.advanceOperation(opIter);
  }
>>>>>>> 7b44d58a
}

void ChannelImpl::advanceChunkRecvOperation(
    ChunkRecvOpIter opIter,
    ChunkRecvOperation::State prevOpState) {
  TP_DCHECK(context_->inLoop());

  ChunkRecvOperation& op = *opIter;

  // Needs to go after previous op invoked its callback because the last chunk
  // in a series (that corresponds to one operation) must invoke its callback
  // only when all chunks in the series are done.
  chunkRecvOps_.attemptTransition(
      opIter,
      /*from=*/ChunkRecvOperation::UNINITIALIZED,
      /*to=*/ChunkRecvOperation::FINISHED,
      /*cond=*/error_ && prevOpState >= ChunkRecvOperation::FINISHED,
      /*actions=*/{&ChannelImpl::callRecvCallback});

  // Needs to go after previous op to ensure predictable and consistent ordering
  // of read calls on descriptor control connection.
  chunkRecvOps_.attemptTransition(
      opIter,
      /*from=*/ChunkRecvOperation::UNINITIALIZED,
      /*to=*/ChunkRecvOperation::READING_DESCRIPTOR,
      /*cond=*/!error_ && prevOpState >= ChunkRecvOperation::READING_DESCRIPTOR,
      /*actions=*/{&ChannelImpl::readDescriptor});

  // See above for why this needs to go after previous op.
  chunkRecvOps_.attemptTransition(
      opIter,
      /*from=*/ChunkRecvOperation::READING_DESCRIPTOR,
      /*to=*/ChunkRecvOperation::FINISHED,
      /*cond=*/error_ && op.doneReadingDescriptor &&
          prevOpState >= ChunkRecvOperation::FINISHED,
      /*actions=*/{&ChannelImpl::callRecvCallback});

  // Needs to go after previous op to ensure predictable and consistent ordering
  // of write calls on reply control connection.
  chunkRecvOps_.attemptTransition(
      opIter,
      /*from=*/ChunkRecvOperation::READING_DESCRIPTOR,
      /*to=*/ChunkRecvOperation::FINISHED,
      /*cond=*/!error_ && op.doneReadingDescriptor &&
          prevOpState >= ChunkRecvOperation::FINISHED,
      /*actions=*/
      {&ChannelImpl::copyFromStagingToTarget,
       &ChannelImpl::writeReply,
       &ChannelImpl::callRecvCallback});
}

void ChannelImpl::readDescriptor(ChunkRecvOpIter opIter) {
  ChunkRecvOperation& op = *opIter;

  TP_VLOG(6) << "Channel " << id_ << " is reading nop object (descriptor #"
             << op.sequenceNumber << ")";
  auto nopDescriptorHolder = std::make_shared<NopHolder<Descriptor>>();
  descriptorConnection_->read(
      *nopDescriptorHolder,
      callbackWrapper_([opIter, nopDescriptorHolder](ChannelImpl& impl) {
        TP_VLOG(6) << "Channel " << impl.id_
                   << " done reading nop object (descriptor #"
                   << opIter->sequenceNumber << ")";
        opIter->doneReadingDescriptor = true;
        if (!impl.error_) {
          Descriptor& nopDescriptor = nopDescriptorHolder->getObject();
          opIter->remoteDeviceIdx = nopDescriptor.deviceIdx;
          opIter->remoteSlotIdx = nopDescriptor.slotIdx;
          if (!nopDescriptor.outboxInfo.empty()) {
            if (impl.remoteOutboxesReceived_.size() <=
                opIter->remoteDeviceIdx) {
              impl.remoteOutboxesReceived_.resize(opIter->remoteDeviceIdx + 1);
            }
            TP_DCHECK(!impl.remoteOutboxesReceived_[opIter->remoteDeviceIdx]
                           .has_value());
            impl.remoteOutboxesReceived_[opIter->remoteDeviceIdx] =
                std::move(nopDescriptor.outboxInfo.take());
          }
        }
        impl.chunkRecvOps_.advanceOperation(opIter);
      }));
}

void ChannelImpl::copyFromStagingToTarget(ChunkRecvOpIter opIter) {
  ChunkRecvOperation& op = *opIter;

  if (remoteOutboxesOpened_.size() <= op.remoteDeviceIdx) {
    remoteOutboxesOpened_.resize(op.remoteDeviceIdx + 1);
  }
  if (remoteOutboxesOpened_[op.remoteDeviceIdx].size() <= op.deviceIdx) {
    remoteOutboxesOpened_[op.remoteDeviceIdx].resize(op.deviceIdx + 1, nullptr);
  }
  if (remoteOutboxesOpened_[op.remoteDeviceIdx][op.deviceIdx] == nullptr) {
    remoteOutboxesOpened_[op.remoteDeviceIdx][op.deviceIdx] =
        &context_->openRemoteOutbox(
            op.deviceIdx,
            op.remoteDeviceIdx,
            remoteOutboxesReceived_[op.remoteDeviceIdx].value());
  }
  const ContextImpl::RemoteOutboxHandle& outbox =
      *remoteOutboxesOpened_[op.remoteDeviceIdx][op.deviceIdx];

  TP_VLOG(6) << "Channel " << id_ << " is copying payload (#"
             << op.sequenceNumber << ")";

  outbox.events[op.remoteSlotIdx]->wait(op.stream, op.deviceIdx);
  {
    CudaDeviceGuard guard(op.deviceIdx);
    TP_CUDA_CHECK(cudaMemcpyAsync(
        op.ptr,
        outbox.buffer.ptr() + kSlotSize * op.remoteSlotIdx,
        op.length,
        cudaMemcpyDeviceToDevice,
        op.stream));
  }
  outbox.events[op.remoteSlotIdx]->record(op.stream);

  TP_VLOG(6) << "Channel " << id_ << " done copying payload (#"
             << op.sequenceNumber << ")";
}

void ChannelImpl::callRecvCallback(ChunkRecvOpIter opIter) {
  ChunkRecvOperation& op = *opIter;

  if (op.callback) {
    op.callback(error_);
    // Reset callback to release the resources it was holding.
    op.callback = nullptr;
  }
}

void ChannelImpl::writeReply(ChunkRecvOpIter opIter) {
  ChunkRecvOperation& op = *opIter;

  TP_VLOG(6) << "Channel " << id_ << " is writing reply notification (#"
             << op.sequenceNumber << ")";
  replyConnection_->write(
      nullptr,
      0,
      callbackWrapper_([sequenceNumber{op.sequenceNumber}](ChannelImpl& impl) {
        TP_VLOG(6) << "Channel " << impl.id_
                   << " done writing reply notification (#" << sequenceNumber
                   << ")";
      }));
}

void ChannelImpl::handleErrorImpl() {
  chunkSendOps_.advanceAllOperations();
  chunkRecvOps_.advanceAllOperations();

  descriptorConnection_->close();
  replyConnection_->close();

  context_->unenroll(*this);
}

} // namespace cuda_ipc
} // namespace channel
} // namespace tensorpipe<|MERGE_RESOLUTION|>--- conflicted
+++ resolved
@@ -51,14 +51,10 @@
 
 } // namespace
 
-<<<<<<< HEAD
-SendOperation::SendOperation(
-=======
 ChunkSendOperation::ChunkSendOperation(
     uint64_t bufferSequenceNumber,
     size_t chunkId,
     size_t numChunks,
->>>>>>> 7b44d58a
     TSendCallback callback,
     int deviceIdx,
     const void* ptr,
@@ -132,19 +128,6 @@
 
     chunkSendOps_.advanceOperation(opIter);
   }
-
-<<<<<<< HEAD
-  SendOpIter opIter = sendOps_.emplaceBack(
-      sequenceNumber,
-      std::move(callback),
-      deviceIdx,
-      buffer.unwrap<CudaBuffer>().ptr,
-      buffer.unwrap<CudaBuffer>().stream);
-
-  sendOps_.advanceOperation(opIter);
-=======
-  descriptorCallback(error_, "");
->>>>>>> 7b44d58a
 }
 
 void ChannelImpl::advanceChunkSendOperation(
@@ -263,17 +246,8 @@
   op.event->record(op.stream);
 }
 
-<<<<<<< HEAD
-void ChannelImpl::callDescriptorCallback(SendOpIter opIter) {
-  SendOperation& op = *opIter;
-
-  if (error_) {
-    return;
-  }
-=======
 void ChannelImpl::writeDescriptor(ChunkSendOpIter opIter) {
   ChunkSendOperation& op = *opIter;
->>>>>>> 7b44d58a
 
   const CudaLib& cudaLib = context_->getCudaLib();
 
@@ -289,16 +263,6 @@
     nopDescriptor.outboxInfo = context_->getLocalOutboxInfo(op.deviceIdx);
   }
 
-<<<<<<< HEAD
-  NopHolder<Descriptor> nopHolder;
-  nopHolder.getObject() = Descriptor{
-      // FIXME The process identifier will be the same each time, hence we could
-      // just send it once during the setup of the channel and omit it later.
-      context_->getProcessIdentifier() + "_" + std::to_string(bufferId),
-      std::string(reinterpret_cast<const char*>(&handle), sizeof(handle)),
-      offset,
-      op.startEv->serializedHandle()};
-=======
   TP_VLOG(6) << "Channel " << id_ << " is writing nop object (descriptor #"
              << op.sequenceNumber << ")";
   descriptorConnection_->write(
@@ -309,7 +273,6 @@
                    << " done writing nop object (descriptor #" << sequenceNumber
                    << ")";
       }));
->>>>>>> 7b44d58a
 }
 
 void ChannelImpl::readReply(ChunkSendOpIter opIter) {
@@ -356,27 +319,6 @@
 
   int deviceIdx = cudaDeviceForPointer(
       context_->getCudaLib(), buffer.unwrap<CudaBuffer>().ptr);
-<<<<<<< HEAD
-  RecvOpIter opIter = recvOps_.emplaceBack(
-      sequenceNumber,
-      deviceIdx,
-      buffer.unwrap<CudaBuffer>().ptr,
-      buffer.unwrap<CudaBuffer>().stream,
-      buffer.unwrap<CudaBuffer>().length);
-
-  opIter->callback = std::move(callback);
-
-  NopHolder<Descriptor> nopHolder;
-  // FIXME
-  // loadDescriptor(nopHolder, descriptor);
-  Descriptor& nopDescriptor = nopHolder.getObject();
-  opIter->allocationId = std::move(nopDescriptor.allocationId);
-  opIter->startEvHandle = std::move(nopDescriptor.startEvHandle);
-  opIter->bufferHandle = std::move(nopDescriptor.handle);
-  opIter->offset = nopDescriptor.offset;
-
-  recvOps_.advanceOperation(opIter);
-=======
   const size_t bufferLength = buffer.unwrap<CudaBuffer>().length;
   const size_t numChunks = ceilOfRatio(bufferLength, kSlotSize);
 
@@ -395,7 +337,6 @@
 
     chunkRecvOps_.advanceOperation(opIter);
   }
->>>>>>> 7b44d58a
 }
 
 void ChannelImpl::advanceChunkRecvOperation(
