/*
 * Copyright (c) Facebook, Inc. and its affiliates.
 * All rights reserved.
 *
 * This source code is licensed under the BSD-style license found in the
 * LICENSE file in the root directory of this source tree.
 */

#include <tensorpipe/channel/registry.h>

TP_DEFINE_SHARED_REGISTRY(
    TensorpipeChannelRegistry,
<<<<<<< HEAD
    tensorpipe::channel::Context<tensorpipe::CpuTensor>);

#if TENSORPIPE_HAS_CUDA
TP_DEFINE_SHARED_REGISTRY(
    TensorpipeCudaChannelRegistry,
    tensorpipe::channel::Context<tensorpipe::CudaTensor>);
#endif // TENSORPIPE_HAS_CUDA
=======
    tensorpipe::channel::CpuContext);
>>>>>>> de2294bb
<|MERGE_RESOLUTION|>--- conflicted
+++ resolved
@@ -10,14 +10,10 @@
 
 TP_DEFINE_SHARED_REGISTRY(
     TensorpipeChannelRegistry,
-<<<<<<< HEAD
-    tensorpipe::channel::Context<tensorpipe::CpuTensor>);
+    tensorpipe::channel::CpuContext);
 
 #if TENSORPIPE_HAS_CUDA
 TP_DEFINE_SHARED_REGISTRY(
     TensorpipeCudaChannelRegistry,
-    tensorpipe::channel::Context<tensorpipe::CudaTensor>);
-#endif // TENSORPIPE_HAS_CUDA
-=======
-    tensorpipe::channel::CpuContext);
->>>>>>> de2294bb
+    tensorpipe::channel::CudaContext);
+#endif // TENSORPIPE_HAS_CUDA