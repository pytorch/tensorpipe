--- conflicted
+++ resolved
@@ -145,15 +145,28 @@
       {&ChannelImpl::callSendCallback, &ChannelImpl::returnSendCpuBuffer});
 
   // Needs to go after previous op to ensure predictable and consistent ordering
-  // of write calls on the control connection.
+  // of write calls on control connection.
   chunkSendOps_.attemptTransition(
       opIter,
       /*from=*/ChunkSendOperation::ALLOCATING_CPU_BUFFER,
+      /*to=*/ChunkSendOperation::WRITING_READY_TO_SEND,
+      /*cond=*/!error_ && op.doneAllocatingCpuStagingBuffer &&
+          prevOpState >= ChunkSendOperation::WRITING_READY_TO_SEND,
+      /*actions=*/{&ChannelImpl::writeReadyToSend});
+
+  chunkSendOps_.attemptTransition(
+      opIter,
+      /*from=*/ChunkSendOperation::WRITING_READY_TO_SEND,
+      /*to=*/ChunkSendOperation::FINISHED,
+      /*cond=*/error_ && op.doneWritingReadyToSend,
+      /*actions=*/{&ChannelImpl::callSendCallback});
+
+  chunkSendOps_.attemptTransition(
+      opIter,
+      /*from=*/ChunkSendOperation::WRITING_READY_TO_SEND,
       /*to=*/ChunkSendOperation::COPYING_FROM_GPU_TO_CPU,
-      /*cond=*/!error_ && op.doneAllocatingCpuStagingBuffer &&
-          prevOpState >= ChunkSendOperation::COPYING_FROM_GPU_TO_CPU,
-      /*actions=*/
-      {&ChannelImpl::writeReadyToSend, &ChannelImpl::copyFromGpuToCpu});
+      /*cond=*/!error_ && op.doneWritingReadyToSend,
+      /*actions=*/{&ChannelImpl::copyFromGpuToCpu});
 
   // See above for why this needs to go after previous op.
   chunkSendOps_.attemptTransition(
@@ -194,33 +207,8 @@
       opIter,
       /*from=*/ChunkSendOperation::SENDING_CPU_BUFFER,
       /*to=*/ChunkSendOperation::FINISHED,
-<<<<<<< HEAD
       /*cond=*/op.doneSendingCpuBuffer,
-      /*actions=*/{});
-
-  // FIXME Should we add an explicit transition to release the CPU buffer?
-=======
-      /*cond=*/error_ && op.doneSendingCpuBuffer && op.doneCollectingDescriptor,
       /*actions=*/{&ChannelImpl::returnSendCpuBuffer});
-
-  // Needs to go after previous op to ensure predictable and consistent ordering
-  // of write calls on control connection.
-  chunkSendOps_.attemptTransition(
-      opIter,
-      /*from=*/ChunkSendOperation::SENDING_CPU_BUFFER_AND_COLLECTING_DESCRIPTOR,
-      /*to=*/ChunkSendOperation::SENDING_CPU_BUFFER_AND_WRITING_READY_TO_SEND,
-      /*cond=*/!error_ && op.doneCollectingDescriptor &&
-          prevOpState >=
-              ChunkSendOperation::SENDING_CPU_BUFFER_AND_WRITING_READY_TO_SEND,
-      /*actions=*/{&ChannelImpl::writeReadyToSend});
-
-  chunkSendOps_.attemptTransition(
-      opIter,
-      /*from=*/ChunkSendOperation::SENDING_CPU_BUFFER_AND_WRITING_READY_TO_SEND,
-      /*to=*/ChunkSendOperation::FINISHED,
-      /*cond=*/op.doneSendingCpuBuffer && op.doneWritingDescriptor,
-      /*actions=*/{&ChannelImpl::returnSendCpuBuffer});
->>>>>>> 07b35dc4
 }
 
 void ChannelImpl::allocateSendCpuBuffer(ChunkSendOpIter opIter) {
@@ -256,15 +244,13 @@
              << op.chunkId << " of " << op.numChunks << " for buffer #"
              << op.bufferSequenceNumber;
   connection_->write(
-      nullptr,
-      0,
-      callbackWrapper_([bufferSequenceNumber{op.bufferSequenceNumber},
-                        chunkId{op.chunkId},
-                        numChunks{op.numChunks}](ChannelImpl& impl) {
+      nullptr, 0, callbackWrapper_([opIter](ChannelImpl& impl) {
         TP_VLOG(6) << "Channel " << impl.id_
                    << " is done sending ready-to-send notification for chunk #"
-                   << chunkId << " of " << numChunks << " for buffer #"
-                   << bufferSequenceNumber;
+                   << opIter->chunkId << " of " << opIter->numChunks
+                   << " for buffer #" << opIter->bufferSequenceNumber;
+        opIter->doneWritingReadyToSend = true;
+        impl.chunkSendOps_.advanceOperation(opIter);
       }));
 }
 
