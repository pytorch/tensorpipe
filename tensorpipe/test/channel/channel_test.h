/*
 * Copyright (c) Facebook, Inc. and its affiliates.
 * All rights reserved.
 *
 * This source code is licensed under the BSD-style license found in the
 * LICENSE file in the root directory of this source tree.
 */

#pragma once

#include <future>
#include <memory>
#include <string>
#include <thread>

#include <gtest/gtest.h>

#include <tensorpipe/channel/context.h>
#include <tensorpipe/common/buffer.h>
#include <tensorpipe/test/peer_group.h>
#include <tensorpipe/transport/uv/context.h>

template <typename TTensor>
class DataWrapper {
  // Non-copyable.
  DataWrapper(const DataWrapper&) = delete;
  DataWrapper& operator=(const DataWrapper&) = delete;
  // Non-movable.
  DataWrapper(const DataWrapper&&) = delete;
  DataWrapper& operator=(const DataWrapper&&) = delete;
};

template <>
class DataWrapper<tensorpipe::CpuTensor> {
 public:
  explicit DataWrapper(size_t length) : vector_(length) {}

  explicit DataWrapper(const std::vector<uint8_t>& v) : vector_(v) {}

  tensorpipe::CpuTensor tensor() const {
    return tensorpipe::CpuTensor{
        .ptr = const_cast<uint8_t*>(vector_.data()),
        .length = vector_.size(),
    };
  }

  std::vector<uint8_t> unwrap() {
    return vector_;
  }

 private:
  std::vector<uint8_t> vector_;
};

#if TENSORPIPE_HAS_CUDA

template <>
class DataWrapper<tensorpipe::CudaTensor> {
 public:
  explicit DataWrapper(size_t length) : length_(length) {
    if (length_ > 0) {
      EXPECT_EQ(cudaSuccess, cudaSetDevice(0));
      EXPECT_EQ(cudaSuccess, cudaStreamCreate(&stream_));
      EXPECT_EQ(cudaSuccess, cudaMalloc(&cudaPtr_, length_));
    }
  }

  explicit DataWrapper(const std::vector<uint8_t>& v) : DataWrapper(v.size()) {
    if (length_ > 0) {
      EXPECT_EQ(
          cudaSuccess,
          cudaMemcpy(cudaPtr_, v.data(), length_, cudaMemcpyDefault));
    }
  }

  tensorpipe::CudaTensor tensor() const {
    return tensorpipe::CudaTensor{
        .ptr = cudaPtr_,
        .length = length_,
        .stream = stream_,
    };
  }

  std::vector<uint8_t> unwrap() {
    std::vector<uint8_t> v(length_);
    if (length_ > 0) {
      EXPECT_EQ(
          cudaSuccess,
          cudaMemcpy(v.data(), cudaPtr_, length_, cudaMemcpyDefault));
    }

    return v;
  }

  ~DataWrapper() {
    if (length_ > 0) {
      EXPECT_EQ(cudaSuccess, cudaFree(cudaPtr_));
    }
  }

 private:
  void* cudaPtr_{nullptr};
  size_t length_{0};
  cudaStream_t stream_{cudaStreamDefault};
};

#endif // TENSORPIPE_HAS_CUDA

template <typename TTensor>
class ChannelTestHelper {
 public:
  virtual ~ChannelTestHelper() = default;

  virtual std::shared_ptr<tensorpipe::channel::Context<TTensor>> makeContext(
      std::string id) = 0;

  virtual std::shared_ptr<PeerGroup> makePeerGroup() {
    return std::make_shared<ThreadPeerGroup>();
  }
};

template <typename TTensor>
[[nodiscard]] std::pair<
    std::future<
        std::tuple<tensorpipe::Error, tensorpipe::channel::TDescriptor>>,
    std::future<tensorpipe::Error>>
sendWithFuture(
    std::shared_ptr<tensorpipe::channel::Channel<TTensor>> channel,
    TTensor tensor) {
  auto descriptorPromise = std::make_shared<
      std::promise<std::tuple<tensorpipe::Error, std::string>>>();
  auto promise = std::make_shared<std::promise<tensorpipe::Error>>();
  auto descriptorFuture = descriptorPromise->get_future();
  auto future = promise->get_future();

  channel->send(
      std::move(tensor),
      [descriptorPromise{std::move(descriptorPromise)}](
          const tensorpipe::Error& error, std::string descriptor) {
        descriptorPromise->set_value(
            std::make_tuple(error, std::move(descriptor)));
      },
      [promise{std::move(promise)}](const tensorpipe::Error& error) {
        promise->set_value(error);
      });
  return {std::move(descriptorFuture), std::move(future)};
}

template <typename TTensor>
[[nodiscard]] std::future<tensorpipe::Error> recvWithFuture(
    std::shared_ptr<tensorpipe::channel::Channel<TTensor>> channel,
    tensorpipe::channel::TDescriptor descriptor,
    TTensor tensor) {
  auto promise = std::make_shared<std::promise<tensorpipe::Error>>();
  auto future = promise->get_future();

  channel->recv(
      std::move(descriptor),
      std::move(tensor),
      [promise{std::move(promise)}](const tensorpipe::Error& error) {
        promise->set_value(error);
      });
  return future;
}

template <typename TTensor>
class ChannelTest {
 public:
  virtual void run(ChannelTestHelper<TTensor>* helper) {
    helper_ = helper;
    peers_ = helper_->makePeerGroup();

    auto addr = "127.0.0.1";

    peers_->spawn(
        [&] {
          auto context = std::make_shared<tensorpipe::transport::uv::Context>();
          context->setId("server_harness");

          auto listener = context->listen(addr);

          std::promise<std::shared_ptr<tensorpipe::transport::Connection>>
              connectionProm;
          listener->accept(
              [&](const tensorpipe::Error& error,
                  std::shared_ptr<tensorpipe::transport::Connection>
                      connection) {
                ASSERT_FALSE(error) << error.what();
                connectionProm.set_value(std::move(connection));
              });

          peers_->send(PeerGroup::kClient, listener->addr());
          server(connectionProm.get_future().get());

          context->join();
        },
        [&] {
          auto context = std::make_shared<tensorpipe::transport::uv::Context>();
          context->setId("client_harness");

          auto laddr = peers_->recv(PeerGroup::kClient);
          client(context->connect(laddr));

          context->join();
        });
  }

<<<<<<< HEAD
  virtual void server(std::shared_ptr<tensorpipe::transport::Connection>){};
  virtual void client(std::shared_ptr<tensorpipe::transport::Connection>){};

 protected:
  ChannelTestHelper<TTensor>* helper_;
  std::shared_ptr<PeerGroup> peers_;
};

class CpuChannelTest : public ::testing::TestWithParam<
                           ChannelTestHelper<tensorpipe::CpuTensor>*> {};

#if TENSORPIPE_HAS_CUDA
class CudaChannelTest : public ::testing::TestWithParam<
                            ChannelTestHelper<tensorpipe::CudaTensor>*> {};
#endif // TENSORPIPE_HAS_CUDA

#define CHANNEL_TEST(type, name)    \
  TEST_P(type##ChannelTest, name) { \
    name##Test t;                   \
    t.run(GetParam());              \
  }

#define _CHANNEL_TEST(type, name)           \
  TEST_P(type##ChannelTest, name) {         \
    name##Test<tensorpipe::type##Tensor> t; \
    t.run(GetParam());                      \
=======
  [[nodiscard]] std::pair<
      std::future<
          std::tuple<tensorpipe::Error, tensorpipe::channel::TDescriptor>>,
      std::future<tensorpipe::Error>>
  sendWithFuture(
      std::shared_ptr<tensorpipe::channel::CpuChannel> channel,
      const tensorpipe::CpuBuffer& tensor) {
    auto descriptorPromise = std::make_shared<
        std::promise<std::tuple<tensorpipe::Error, std::string>>>();
    auto promise = std::make_shared<std::promise<tensorpipe::Error>>();
    auto descriptorFuture = descriptorPromise->get_future();
    auto future = promise->get_future();

    channel->send(
        tensor,
        [descriptorPromise{std::move(descriptorPromise)}](
            const tensorpipe::Error& error, std::string descriptor) {
          descriptorPromise->set_value(
              std::make_tuple(error, std::move(descriptor)));
        },
        [promise{std::move(promise)}](const tensorpipe::Error& error) {
          promise->set_value(error);
        });
    return {std::move(descriptorFuture), std::move(future)};
  }

  [[nodiscard]] std::future<tensorpipe::Error> recvWithFuture(
      std::shared_ptr<tensorpipe::channel::CpuChannel> channel,
      tensorpipe::channel::TDescriptor descriptor,
      const tensorpipe::CpuBuffer& tensor) {
    auto promise = std::make_shared<std::promise<tensorpipe::Error>>();
    auto future = promise->get_future();

    channel->recv(
        std::move(descriptor),
        tensor,
        [promise{std::move(promise)}](const tensorpipe::Error& error) {
          promise->set_value(error);
        });
    return future;
>>>>>>> c29bcf31
  }

#define _CHANNEL_TEST_CPU(name) _CHANNEL_TEST(Cpu, name)

#if TENSORPIPE_HAS_CUDA
#define _CHANNEL_TEST_CUDA(name) _CHANNEL_TEST(Cuda, name)
#else // TENSORPIPE_HAS_CUDA
#define _CHANNEL_TEST_CUDA(name)
#endif // TENSORPIPE_HAS_CUDA

#define CHANNEL_TEST_GENERIC(name) \
  _CHANNEL_TEST_CPU(name);         \
  _CHANNEL_TEST_CUDA(name);<|MERGE_RESOLUTION|>--- conflicted
+++ resolved
@@ -20,7 +20,7 @@
 #include <tensorpipe/test/peer_group.h>
 #include <tensorpipe/transport/uv/context.h>
 
-template <typename TTensor>
+template <typename TBuffer>
 class DataWrapper {
   // Non-copyable.
   DataWrapper(const DataWrapper&) = delete;
@@ -31,14 +31,14 @@
 };
 
 template <>
-class DataWrapper<tensorpipe::CpuTensor> {
+class DataWrapper<tensorpipe::CpuBuffer> {
  public:
   explicit DataWrapper(size_t length) : vector_(length) {}
 
   explicit DataWrapper(const std::vector<uint8_t>& v) : vector_(v) {}
 
-  tensorpipe::CpuTensor tensor() const {
-    return tensorpipe::CpuTensor{
+  tensorpipe::CpuBuffer buffer() const {
+    return tensorpipe::CpuBuffer{
         .ptr = const_cast<uint8_t*>(vector_.data()),
         .length = vector_.size(),
     };
@@ -55,7 +55,7 @@
 #if TENSORPIPE_HAS_CUDA
 
 template <>
-class DataWrapper<tensorpipe::CudaTensor> {
+class DataWrapper<tensorpipe::CudaBuffer> {
  public:
   explicit DataWrapper(size_t length) : length_(length) {
     if (length_ > 0) {
@@ -73,8 +73,8 @@
     }
   }
 
-  tensorpipe::CudaTensor tensor() const {
-    return tensorpipe::CudaTensor{
+  tensorpipe::CudaBuffer buffer() const {
+    return tensorpipe::CudaBuffer{
         .ptr = cudaPtr_,
         .length = length_,
         .stream = stream_,
@@ -106,12 +106,12 @@
 
 #endif // TENSORPIPE_HAS_CUDA
 
-template <typename TTensor>
+template <typename TBuffer>
 class ChannelTestHelper {
  public:
   virtual ~ChannelTestHelper() = default;
 
-  virtual std::shared_ptr<tensorpipe::channel::Context<TTensor>> makeContext(
+  virtual std::shared_ptr<tensorpipe::channel::Context<TBuffer>> makeContext(
       std::string id) = 0;
 
   virtual std::shared_ptr<PeerGroup> makePeerGroup() {
@@ -119,14 +119,14 @@
   }
 };
 
-template <typename TTensor>
+template <typename TBuffer>
 [[nodiscard]] std::pair<
     std::future<
         std::tuple<tensorpipe::Error, tensorpipe::channel::TDescriptor>>,
     std::future<tensorpipe::Error>>
 sendWithFuture(
-    std::shared_ptr<tensorpipe::channel::Channel<TTensor>> channel,
-    TTensor tensor) {
+    std::shared_ptr<tensorpipe::channel::Channel<TBuffer>> channel,
+    TBuffer tensor) {
   auto descriptorPromise = std::make_shared<
       std::promise<std::tuple<tensorpipe::Error, std::string>>>();
   auto promise = std::make_shared<std::promise<tensorpipe::Error>>();
@@ -146,11 +146,11 @@
   return {std::move(descriptorFuture), std::move(future)};
 }
 
-template <typename TTensor>
+template <typename TBuffer>
 [[nodiscard]] std::future<tensorpipe::Error> recvWithFuture(
-    std::shared_ptr<tensorpipe::channel::Channel<TTensor>> channel,
+    std::shared_ptr<tensorpipe::channel::Channel<TBuffer>> channel,
     tensorpipe::channel::TDescriptor descriptor,
-    TTensor tensor) {
+    TBuffer tensor) {
   auto promise = std::make_shared<std::promise<tensorpipe::Error>>();
   auto future = promise->get_future();
 
@@ -163,10 +163,10 @@
   return future;
 }
 
-template <typename TTensor>
+template <typename TBuffer>
 class ChannelTest {
  public:
-  virtual void run(ChannelTestHelper<TTensor>* helper) {
+  virtual void run(ChannelTestHelper<TBuffer>* helper) {
     helper_ = helper;
     peers_ = helper_->makePeerGroup();
 
@@ -205,21 +205,20 @@
         });
   }
 
-<<<<<<< HEAD
   virtual void server(std::shared_ptr<tensorpipe::transport::Connection>){};
   virtual void client(std::shared_ptr<tensorpipe::transport::Connection>){};
 
  protected:
-  ChannelTestHelper<TTensor>* helper_;
+  ChannelTestHelper<TBuffer>* helper_;
   std::shared_ptr<PeerGroup> peers_;
 };
 
 class CpuChannelTest : public ::testing::TestWithParam<
-                           ChannelTestHelper<tensorpipe::CpuTensor>*> {};
+                           ChannelTestHelper<tensorpipe::CpuBuffer>*> {};
 
 #if TENSORPIPE_HAS_CUDA
 class CudaChannelTest : public ::testing::TestWithParam<
-                            ChannelTestHelper<tensorpipe::CudaTensor>*> {};
+                            ChannelTestHelper<tensorpipe::CudaBuffer>*> {};
 #endif // TENSORPIPE_HAS_CUDA
 
 #define CHANNEL_TEST(type, name)    \
@@ -230,50 +229,8 @@
 
 #define _CHANNEL_TEST(type, name)           \
   TEST_P(type##ChannelTest, name) {         \
-    name##Test<tensorpipe::type##Tensor> t; \
+    name##Test<tensorpipe::type##Buffer> t; \
     t.run(GetParam());                      \
-=======
-  [[nodiscard]] std::pair<
-      std::future<
-          std::tuple<tensorpipe::Error, tensorpipe::channel::TDescriptor>>,
-      std::future<tensorpipe::Error>>
-  sendWithFuture(
-      std::shared_ptr<tensorpipe::channel::CpuChannel> channel,
-      const tensorpipe::CpuBuffer& tensor) {
-    auto descriptorPromise = std::make_shared<
-        std::promise<std::tuple<tensorpipe::Error, std::string>>>();
-    auto promise = std::make_shared<std::promise<tensorpipe::Error>>();
-    auto descriptorFuture = descriptorPromise->get_future();
-    auto future = promise->get_future();
-
-    channel->send(
-        tensor,
-        [descriptorPromise{std::move(descriptorPromise)}](
-            const tensorpipe::Error& error, std::string descriptor) {
-          descriptorPromise->set_value(
-              std::make_tuple(error, std::move(descriptor)));
-        },
-        [promise{std::move(promise)}](const tensorpipe::Error& error) {
-          promise->set_value(error);
-        });
-    return {std::move(descriptorFuture), std::move(future)};
-  }
-
-  [[nodiscard]] std::future<tensorpipe::Error> recvWithFuture(
-      std::shared_ptr<tensorpipe::channel::CpuChannel> channel,
-      tensorpipe::channel::TDescriptor descriptor,
-      const tensorpipe::CpuBuffer& tensor) {
-    auto promise = std::make_shared<std::promise<tensorpipe::Error>>();
-    auto future = promise->get_future();
-
-    channel->recv(
-        std::move(descriptor),
-        tensor,
-        [promise{std::move(promise)}](const tensorpipe::Error& error) {
-          promise->set_value(error);
-        });
-    return future;
->>>>>>> c29bcf31
   }
 
 #define _CHANNEL_TEST_CPU(name) _CHANNEL_TEST(Cpu, name)
