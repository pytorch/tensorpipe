--- conflicted
+++ resolved
@@ -86,22 +86,9 @@
   }
   for (const auto& nopTensorDescriptor :
        nopMessageDescriptor.tensorDescriptors) {
-<<<<<<< HEAD
     ReadOperation::Tensor tensorBeingAllocated;
     tensorBeingAllocated.length = nopTensorDescriptor.sizeInBytes;
     tensorBeingAllocated.deviceType = nopTensorDescriptor.deviceType;
-=======
-    Message::Tensor tensor{
-        .buffer =
-            CpuBuffer{
-                .ptr = nullptr,
-                .length = static_cast<size_t>(nopTensorDescriptor.sizeInBytes),
-            },
-        .metadata = nopTensorDescriptor.metadata,
-    };
-    ReadOperation::Tensor tensorBeingAllocated;
-    tensorBeingAllocated.length = tensor.buffer.cpu.length;
->>>>>>> 4cf7badd
     tensorBeingAllocated.channelName = nopTensorDescriptor.channelName;
     // FIXME If the nop object wasn't const we could move the string out...
     tensorBeingAllocated.descriptor = nopTensorDescriptor.channelDescriptor;
@@ -110,8 +97,8 @@
     switch (nopTensorDescriptor.deviceType) {
       case DeviceType::kCpu: {
         Message::Tensor tensor{
-            .tensor =
-                CpuTensor{
+            .buffer =
+                CpuBuffer{
                     .ptr = nullptr,
                     .length = static_cast<size_t>(tensorBeingAllocated.length),
                 },
@@ -123,8 +110,8 @@
 #if TENSORPIPE_HAS_CUDA
       case DeviceType::kCuda: {
         Message::Tensor tensor{
-            .tensor =
-                CudaTensor{
+            .buffer =
+                CudaBuffer{
                     .ptr = nullptr,
                     .length = static_cast<size_t>(tensorBeingAllocated.length),
                     .stream = cudaStreamDefault,
@@ -161,27 +148,23 @@
     const Message::Tensor& tensor = message.tensors[tensorIdx];
     const ReadOperation::Tensor& tensorBeingAllocated = op.tensors[tensorIdx];
     TP_DCHECK_GE(tensorBeingAllocated.length, 0);
-<<<<<<< HEAD
-    TP_THROW_ASSERT_IF(tensor.tensor.type != tensorBeingAllocated.deviceType);
-    switch (tensor.tensor.type) {
+    TP_THROW_ASSERT_IF(tensor.buffer.type != tensorBeingAllocated.deviceType);
+    switch (tensor.buffer.type) {
       case DeviceType::kCpu: {
         TP_THROW_ASSERT_IF(
-            tensor.tensor.cpu.length != tensorBeingAllocated.length);
+            tensor.buffer.cpu.length != tensorBeingAllocated.length);
         break;
       }
 #if TENSORPIPE_HAS_CUDA
       case DeviceType::kCuda: {
         TP_THROW_ASSERT_IF(
-            tensor.tensor.cuda.length != tensorBeingAllocated.length);
+            tensor.buffer.cuda.length != tensorBeingAllocated.length);
         break;
       }
 #endif // TENSORPIPE_HAS_CUDA
       default:
         TP_THROW_ASSERT() << "Unexpected device type.";
     };
-=======
-    TP_THROW_ASSERT_IF(tensor.buffer.cpu.length != tensorBeingAllocated.length);
->>>>>>> 4cf7badd
   }
 }
 
@@ -245,26 +228,21 @@
     nopMessageDescriptor.tensorDescriptors.emplace_back();
     MessageDescriptor::TensorDescriptor& nopTensorDescriptor =
         nopMessageDescriptor.tensorDescriptors.back();
-<<<<<<< HEAD
-    nopTensorDescriptor.deviceType = tensor.tensor.type;
-    switch (tensor.tensor.type) {
+    nopTensorDescriptor.deviceType = tensor.buffer.type;
+    switch (tensor.buffer.type) {
       case DeviceType::kCpu: {
-        nopTensorDescriptor.sizeInBytes = tensor.tensor.cpu.length;
+        nopTensorDescriptor.sizeInBytes = tensor.buffer.cpu.length;
         break;
       }
 #if TENSORPIPE_HAS_CUDA
       case DeviceType::kCuda: {
-        nopTensorDescriptor.sizeInBytes = tensor.tensor.cuda.length;
+        nopTensorDescriptor.sizeInBytes = tensor.buffer.cuda.length;
         break;
       }
 #endif // TENSORPIPE_HAS_CUDA
       default:
         TP_THROW_ASSERT() << "Unexpected device type.";
     };
-=======
-    nopTensorDescriptor.deviceType = DeviceType::kCpu;
-    nopTensorDescriptor.sizeInBytes = tensor.buffer.cpu.length;
->>>>>>> 4cf7badd
     nopTensorDescriptor.metadata = tensor.metadata;
     nopTensorDescriptor.channelName = otherTensor.channelName;
     // FIXME In principle we could move here.
@@ -274,14 +252,14 @@
   return nopHolderOut;
 }
 
-template <typename TTensor>
-std::pair<std::string, std::shared_ptr<channel::Channel<TTensor>>> findChannel(
+template <typename TBuffer>
+std::pair<std::string, std::shared_ptr<channel::Channel<TBuffer>>> findChannel(
     const std::unordered_map<
         std::string,
-        std::shared_ptr<channel::Channel<TTensor>>>& availableChannels,
+        std::shared_ptr<channel::Channel<TBuffer>>>& availableChannels,
     const std::map<
         int64_t,
-        std::tuple<std::string, std::shared_ptr<channel::Context<TTensor>>>>&
+        std::tuple<std::string, std::shared_ptr<channel::Context<TBuffer>>>>&
         orderedChannels) {
   for (const auto& channelContextIter : orderedChannels) {
     const std::string& channelName = std::get<0>(channelContextIter.second);
@@ -807,15 +785,15 @@
                  << op.sequenceNumber << "." << tensorIdx;
       impl.onRecvOfTensor_(op);
     });
-    switch (tensor.tensor.type) {
+    switch (tensor.buffer.type) {
       case DeviceType::kCpu: {
         std::shared_ptr<channel::CpuChannel> channel =
             channels_.at(tensorBeingAllocated.channelName);
 
         // Temporary workaround until tensor.data/tensor.length are removed.
         auto cpu_tensor = (tensor.data == nullptr)
-            ? tensor.tensor.cpu
-            : CpuTensor{.ptr = tensor.data, .length = tensor.length};
+            ? tensor.buffer.cpu
+            : CpuBuffer{.ptr = tensor.data, .length = tensor.length};
         channel->recv(
             std::move(tensorBeingAllocated.descriptor),
             cpu_tensor,
@@ -828,7 +806,7 @@
             cudaChannels_.at(tensorBeingAllocated.channelName);
         channel->recv(
             std::move(tensorBeingAllocated.descriptor),
-            tensor.tensor.cuda,
+            tensor.buffer.cuda,
             std::move(callback));
         break;
       }
@@ -837,21 +815,6 @@
         TP_THROW_ASSERT() << "Unexpected device type.";
     };
 
-<<<<<<< HEAD
-=======
-    // Temporary workaround until tensor.data/tensor.length are removed.
-    auto cpu_tensor = (tensor.data == nullptr)
-        ? tensor.buffer.cpu
-        : CpuBuffer{.ptr = tensor.data, .length = tensor.length};
-    channel->recv(
-        std::move(tensorBeingAllocated.descriptor),
-        cpu_tensor,
-        eagerCallbackWrapper_([&op, tensorIdx](Impl& impl) {
-          TP_VLOG(3) << "Pipe " << impl.id_ << " done receiving tensor #"
-                     << op.sequenceNumber << "." << tensorIdx;
-          impl.onRecvOfTensor_(op);
-        }));
->>>>>>> 4cf7badd
     ++op.numTensorsBeingReceived;
   }
 }
@@ -1257,10 +1220,9 @@
     auto callback = eagerCallbackWrapper_([&op, tensorIdx](Impl& impl) {
       TP_VLOG(3) << "Pipe " << impl.id_ << " done sending tensor #"
                  << op.sequenceNumber << "." << tensorIdx;
-<<<<<<< HEAD
       impl.onSendOfTensor_(op);
     });
-    switch (tensor.tensor.type) {
+    switch (tensor.buffer.type) {
       case DeviceType::kCpu: {
         std::shared_ptr<channel::CpuChannel> channel;
         std::string channelName;
@@ -1268,8 +1230,8 @@
             findChannel(channels_, context_->getOrderedChannels());
         // Temporary workaround until tensor.data/tensor.length are removed.
         auto cpu_tensor = (tensor.data == nullptr)
-            ? tensor.tensor.cpu
-            : CpuTensor{.ptr = tensor.data, .length = tensor.length};
+            ? tensor.buffer.cpu
+            : CpuBuffer{.ptr = tensor.data, .length = tensor.length};
         channel->send(
             cpu_tensor, std::move(descriptorCallback), std::move(callback));
         op.tensors.push_back(
@@ -1283,7 +1245,7 @@
         std::tie(channelName, channel) =
             findChannel(cudaChannels_, context_->getOrderedCudaChannels());
         channel->send(
-            tensor.tensor.cuda,
+            tensor.buffer.cuda,
             std::move(descriptorCallback),
             std::move(callback));
         op.tensors.push_back(
@@ -1296,35 +1258,6 @@
     };
     ++op.numTensorDescriptorsBeingCollected;
     ++op.numTensorsBeingSent;
-=======
-
-      // Temporary workaround until tensor.data/tensor.length are removed.
-      auto cpu_tensor = (tensor.data == nullptr)
-          ? tensor.buffer.cpu
-          : CpuBuffer{.ptr = tensor.data, .length = tensor.length};
-      channel.send(
-          cpu_tensor,
-          eagerCallbackWrapper_(
-              [&op, tensorIdx](Impl& impl, channel::TDescriptor descriptor) {
-                TP_VLOG(3) << "Pipe " << impl.id_ << " got tensor descriptor #"
-                           << op.sequenceNumber << "." << tensorIdx;
-                impl.onDescriptorOfTensor_(
-                    op, tensorIdx, std::move(descriptor));
-              }),
-          eagerCallbackWrapper_([&op, tensorIdx](Impl& impl) {
-            TP_VLOG(3) << "Pipe " << impl.id_ << " done sending tensor #"
-                       << op.sequenceNumber << "." << tensorIdx;
-            impl.onSendOfTensor_(op);
-          }));
-      op.tensors.push_back(WriteOperation::Tensor{channelName});
-      ++op.numTensorDescriptorsBeingCollected;
-      ++op.numTensorsBeingSent;
-
-      foundAChannel = true;
-      break;
-    }
-    TP_THROW_ASSERT_IF(!foundAChannel);
->>>>>>> 4cf7badd
   }
 }
 
